import { AuthTypes, Connector, IpAddressTypes} from "@google-cloud/cloud-sql-connector";
import { GoogleAuth } from "google-auth-library";
import knex from "knex";
<<<<<<< HEAD
import { getIAMPrincipalEmail } from "./utils";
=======
import { getIAMPrincipalEmail } from "./utils/utils.js";
import { BaseIndex, DEFAULT_INDEX_NAME_SUFFIX, ExactNearestNeighbor } from "./indexes";
>>>>>>> 99b8636b

export interface PostgresEngineArgs {
  ipType?: IpAddressTypes,
  user?: string,
  password?: string,
  iamAccountEmail?: string,
}

export interface VectorStoreTableArgs {
  schemaName?: string,
  contentColumn?: string,
  embeddingColumn?: string,
  metadataColumns?: Column[],
  metadataJsonColumn?: string,
  idColumn?: string | Column,
  overwriteExisting?: boolean,
  storeMetadata?: boolean,
  concurrently?: boolean,
  indexName?: string,
}

export class Column {
  name: string;
  dataType: string;
  nullable: boolean;

  constructor(name: string, dataType: string, nullable: boolean = true) {
    this.name = name;
    this.dataType = dataType;
    this.nullable = nullable;

    this.postInitilization()
  }

  private postInitilization() {
    if(typeof this.name !== "string") {
      throw "Column name must be type string";
    }

    if(typeof this.dataType !== "string") {
      throw "Column data_type must be type string";
    }

  }
}

const USER_AGENT = "genkit-cloud-sql-pg-js";

export class PostgresEngine {

  private static _createKey = Symbol();
  pool: knex.Knex<any, any[]>;
  static connector: Connector;

  constructor(key: Symbol , pool: knex.Knex<any, any[]>) {
    if(key !== PostgresEngine._createKey) {
      throw new Error("Only create class through 'create' method!")
    }
    this.pool = pool;
  }

  /**
   * @param projectId Required - GCP Project ID
   * @param region Required - Postgres Instance Region
   * @param instance Required - Postgres Instance name
   * @param database Required - Database name
   * @param ipType Optional - IP address type. Defaults to IPAddressType.PUBLIC
   * @param user Optional - Postgres user name. Defaults to undefined
   * @param password Optional - Postgres user password. Defaults to undefined
   * @param iamAccountEmail Optional - IAM service account email. Defaults to undefined
   * @returns PostgresEngine instance
   */

  static async fromInstance(
    projectId: string,
    region: string,
    instance: string,
    database: string,
    {
      ipType = IpAddressTypes.PUBLIC,
      user,
      password,
      iamAccountEmail
    }: PostgresEngineArgs = {}): Promise<PostgresEngine> {

    let dbUser: string;
    let enableIAMAuth: boolean;

    if((!user && password) || (user && !password)) { // XOR for strings
      throw "Only one of 'user' or 'password' were specified. Either " +
        "both should be specified to use basic user/password " +
        "authentication or neither for IAM DB authentication.";
    }

    // User and password are given so we use the basic auth
    if(user !== undefined && password !== undefined) {
      enableIAMAuth = false;
      dbUser = user!;
    } else {
      enableIAMAuth = true;
      if(iamAccountEmail !== undefined) {
        dbUser = iamAccountEmail
      } else {
        // Get application default credentials
        const auth = new GoogleAuth({
          scopes: "https://www.googleapis.com/auth/cloud-platform"
        });
        // dbUser should be the iam principal email by passing the credentials obtained
        dbUser = await getIAMPrincipalEmail(auth)
      }
    }

    PostgresEngine.connector = new Connector({userAgent: USER_AGENT});
    const clientOpts = await PostgresEngine.connector.getOptions({
      instanceConnectionName: `${projectId}:${region}:${instance}`,
      ipType: ipType,
      authType: enableIAMAuth ? AuthTypes.IAM : AuthTypes.PASSWORD
    })

    const dbConfig: knex.Knex.Config<any> = {
      client: 'pg',
      connection: {
        ...clientOpts,
        ...(password ? { password: password } : {}),
        user: dbUser,
        database: database,
      },
    };

    const engine = knex(dbConfig)

    return new PostgresEngine(PostgresEngine._createKey, engine)
  }

  /**
   * Create a PostgresEngine instance from an Knex instance.
   *
   * @param engine knex instance
   * @returns PostgresEngine instance from a knex instance
   */
  static async fromEngine(engine: knex.Knex<any, any[]>) {
    return new PostgresEngine(PostgresEngine._createKey, engine)
  }

  /**
   * Create a PostgresEngine instance from arguments.
   *
   * @param url URL use to connect to a database
   * @param poolConfig Optional - Configuration pool to use in the Knex configuration
   * @returns PostgresEngine instance
   */
  static async fromEngineArgs(url: string | knex.Knex.StaticConnectionConfig, poolConfig?: knex.Knex.PoolConfig) {

    const driver = 'postgresql+asyncpg';

    if((typeof url === "string") && !url.startsWith(driver)){
      throw "Driver must be type 'postgresql+asyncpg'"
    }

    const dbConfig: knex.Knex.Config<any> = {
      client: 'pg',
      connection: url,
      acquireConnectionTimeout: 1000000,
      pool:{
        ...poolConfig,
        acquireTimeoutMillis: 600000
      }
    };

    const engine = knex(dbConfig)

    return new PostgresEngine(PostgresEngine._createKey, engine)
  }

  /**
   * Create a table for saving of vectors to be used with PostgresVectorStore.
   *
   * @param tableName Postgres database table name
   * @param vectorSize Vector size for the embedding model to be used.
   * @param schemaName The schema name to store Postgres database table. Default: "public".
   * @param contentColumn Name of the column to store document content. Default: "content".
   * @param embeddingColumn Name of the column to store vector embeddings. Default: "embedding".
   * @param metadataColumns Optional - A list of Columns to create for custom metadata. Default: [].
   * @param metadataJsonColumn Optional - The column to store extra metadata in JSON format. Default: "json_metadata".
   * @param idColumn Optional - Column to store ids. Default: "id" column name with data type UUID.
   * @param overwriteExisting Whether to drop existing table. Default: False.
   * @param storeMetadata Whether to store metadata in the table. Default: True.
   */
  async initVectorstoreTable(
    tableName: string,
    vectorSize: number,
    {
    schemaName  = "public",
    contentColumn  = "content",
    embeddingColumn = "embedding",
    metadataColumns = [],
    metadataJsonColumn = "json_metadata",
    idColumn = "id",
    overwriteExisting = false,
    storeMetadata = true
  }: VectorStoreTableArgs = {}): Promise<void> {

    await this.pool.raw("CREATE EXTENSION IF NOT EXISTS vector")

    if(overwriteExisting) {
      await this.pool.schema.withSchema(schemaName).dropTableIfExists(tableName);
    }

    const idDataType = typeof idColumn === "string" ? "UUID" : idColumn.dataType;
    const idColumnName = typeof idColumn === "string" ? idColumn : idColumn.name;

    let query = `CREATE TABLE ${schemaName}.${tableName}(
      ${idColumnName} ${idDataType} PRIMARY KEY,
      ${contentColumn} TEXT NOT NULL,
      ${embeddingColumn} vector(${vectorSize}) NOT NULL`

    for (const column of metadataColumns) {
      const nullable = !column.nullable ? "NOT NULL" : "";
      query += `,\n ${column.name} ${column.dataType} ${nullable}`;
    }

    if(storeMetadata) {
      query += `,\n${metadataJsonColumn} JSON`;
    }

    query += `\n);`

    await this.pool.raw(query)
  }

  /**
   *  Dispose of connection pool
   */
  async closeConnection(): Promise<void> {
    await this.pool.destroy()
    if(PostgresEngine.connector !== undefined) {
     PostgresEngine.connector.close();
    }
  }

   /**
   * Just to test the connection to the database.
   * @returns A Promise that resolves to a row containing the current timestamp.
   */
   testConnection(): Promise<{ currentTimestamp: Date }[]> {
    return this.pool.raw<{ currentTimestamp: Date }[]>('SELECT NOW() as currentTimestamp')
      .then(result => result.entries[0].currentTimestamp);
  }

  /**
   * Just to test the connection to the database and return the timestamp.
   * @returns A Promise that resolves to the current timestamp.
   */
  async getTestConnectionTimestamp(): Promise<Date> {
    const result = await this.pool.raw<{ currentTimestamp: Date }[]>('SELECT NOW() as currentTimestamp');
    return result.entries[0].currentTimestamp;
  }


    /**
    * Create an index on the vector store table
    * @param {string} tableName
    * @param {BaseIndex} index
    * @param {VectorStoreTableArgs}
    */
    async applyVectorIndex(
      tableName: string,
      index: BaseIndex,
      {
        schemaName = "public",
        embeddingColumn = "embedding",
        concurrently = false
      } : VectorStoreTableArgs = {}): Promise<void> {
      if (index instanceof ExactNearestNeighbor) {
        await this.dropVectorIndex({tableName: tableName});
        return;
      }

      const filter = index.partialIndexes ? `WHERE (${index.partialIndexes})` : "";
      const indexOptions = `WITH ${index.indexOptions()}`;
      const funct = index.distanceStrategy.indexFunction;

      const name = index.name? index.name : tableName + DEFAULT_INDEX_NAME_SUFFIX;

      const stmt = `CREATE INDEX ${concurrently ? "CONCURRENTLY" : ""} ${name} ON "${schemaName}"."${tableName}" USING ${index.indexType} (${embeddingColumn} ${funct}) ${indexOptions} ${filter};`

      await this.pool.raw(stmt);
    }

    /**
     * Check if index exists in the table.
     * @param {string} tableName
     * @param VectorStoreTableArgs Optional
     */
    async isValidIndex(
      tableName: string,
      {
        indexName,
        schemaName = "public",
      } : VectorStoreTableArgs = {}): Promise<boolean> {
      const idxName = indexName || (tableName + DEFAULT_INDEX_NAME_SUFFIX);
      const stmt = `SELECT tablename, indexname
                          FROM pg_indexes
                          WHERE tablename = '${tableName}' AND schemaname = '${schemaName}' AND indexname = '${idxName}';`
      const {rows} = await this.pool.raw(stmt);

      return rows.length === 1;
    }

    /**
     * Drop the vector index
     * @param {string} tableName
     * @param {string} indexName Optional - index name
     */
    async dropVectorIndex(
      params: {
        tableName? : string,
        indexName? : string
      } ): Promise<void> {
      let idxName = '';
      if(params.indexName){
        idxName = params.indexName;
      } else if (params.tableName){
        idxName = params.tableName + DEFAULT_INDEX_NAME_SUFFIX
      } else {
        throw new Error('Index name or Table name are not provided.');
      }
      const query = `DROP INDEX IF EXISTS ${idxName};`;
      await this.pool.raw(query)
    }

    /**
     * Re-index the vector store table
     * @param {string} tableName
     * @param {string} indexName Optional - index name
     */
    async  reIndex(
      params: {
        tableName? : string,
        indexName? : string
      }) {
        let idxName = '';
        if(params.indexName){
          idxName = params.indexName;
        } else if (params.tableName){
          idxName = params.tableName + DEFAULT_INDEX_NAME_SUFFIX
        } else {
          throw new Error('Index name or Table name are not provided.');
        }
      const query = `REINDEX INDEX ${idxName};`;
      this.pool.raw(query)
    }
}


export default PostgresEngine;<|MERGE_RESOLUTION|>--- conflicted
+++ resolved
@@ -1,12 +1,8 @@
 import { AuthTypes, Connector, IpAddressTypes} from "@google-cloud/cloud-sql-connector";
 import { GoogleAuth } from "google-auth-library";
 import knex from "knex";
-<<<<<<< HEAD
-import { getIAMPrincipalEmail } from "./utils";
-=======
 import { getIAMPrincipalEmail } from "./utils/utils.js";
 import { BaseIndex, DEFAULT_INDEX_NAME_SUFFIX, ExactNearestNeighbor } from "./indexes";
->>>>>>> 99b8636b
 
 export interface PostgresEngineArgs {
   ipType?: IpAddressTypes,
