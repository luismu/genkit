--- conflicted
+++ resolved
@@ -16,11 +16,7 @@
 
 import { Genkit, z } from 'genkit';
 import { GenkitPlugin, genkitPlugin } from 'genkit/plugin';
-<<<<<<< HEAD
 import { EmbedderArgument } from 'genkit/embedder';
-=======
-import { EmbedderArgument, Embedding } from 'genkit/embedder';
->>>>>>> 24a83c02
 import {
   CommonRetrieverOptionsSchema,
   Document,
@@ -29,11 +25,7 @@
 } from 'genkit/retriever';
 
 import { v4 as uuidv4 } from 'uuid';
-<<<<<<< HEAD
 import { PostgresEngine } from './engine';
-=======
-import { PostgresEngine, Column } from './engine';
->>>>>>> 24a83c02
 import { DistanceStrategy, type QueryOptions } from './indexes';
 
 const PostgresRetrieverOptionsSchema = CommonRetrieverOptionsSchema.extend({
@@ -338,15 +330,12 @@
     embedderOptions?: z.infer<EmbedderCustomOptions>;
   }
 ) {
-<<<<<<< HEAD
   const schemaName = params.schemaName ?? 'public';
   const contentColumn = params.contentColumn ?? 'content';
   const embeddingColumn = params.embeddingColumn ?? 'embedding';
   const idColumn = params.idColumn ?? 'id';
   const metadataJsonColumn = params.metadataJsonColumn ?? 'metadata';
 
-=======
->>>>>>> 24a83c02
   if (!params.engine) {
     throw new Error('Engine is required');
   }
@@ -355,7 +344,6 @@
     throw new Error('Cannot use both metadataColumns and ignoreMetadataColumns');
   }
 
-<<<<<<< HEAD
   async function checkColumns() {
     const { rows } = await params.engine.pool.raw(
       `SELECT column_name, data_type FROM information_schema.columns WHERE table_name = '${params.tableName}' AND table_schema = '${schemaName}'`
@@ -391,112 +379,6 @@
         }
       }
     }
-=======
-  const {
-    tableName,
-    engine,
-    schemaName,
-    contentColumn,
-    embeddingColumn,
-    metadataColumns,
-    ignoreMetadataColumns,
-    idColumn,
-    metadataJsonColumn,
-    embedder,
-    embedderOptions
-  } = params;
-
-  const defaultSchemaName = schemaName ?? 'public';
-  const defaultContentColumn = contentColumn ?? 'content';
-  const defaultEmbeddingColumn = embeddingColumn ?? 'embedding';
-  const defaultIdColumn = idColumn ?? 'id';
-  const defaultMetadataJsonColumn = metadataJsonColumn ?? 'metadata';
-
-  // Store the final metadata columns at the module level
-  let finalMetadataColumns: string[] = metadataColumns || [];
-
-  async function ensureTableExists() {
-    // Get existing columns and their types if table exists
-    const { rows } = await engine.pool.raw(
-      `SELECT column_name, data_type, is_nullable 
-       FROM information_schema.columns 
-       WHERE table_name = '${tableName}' AND table_schema = '${defaultSchemaName}'`
-    );
-    
-    if (rows.length === 0) {
-      throw new Error(`Table ${defaultSchemaName}.${tableName} does not exist. Please create it using initVectorstoreTable first.`);
-    }
-
-    const existingColumns = rows.map(row => row.column_name);
-    const requiredColumns = [
-      defaultIdColumn,
-      defaultContentColumn,
-      defaultEmbeddingColumn
-    ];
-
-    const missingColumns = requiredColumns.filter(col => !existingColumns.includes(col));
-    if (missingColumns.length > 0) {
-      throw new Error(`Missing required columns: ${missingColumns.join(', ')}`);
-    }
-
-    const columnTypes = rows.reduce((acc, row) => {
-      acc[row.column_name] = row.data_type;
-      return acc;
-    }, {} as Record<string, string>);
-
-
-    if (columnTypes[defaultContentColumn] !== 'text') {
-      throw new Error(`Content column must be of type 'text', found '${columnTypes[defaultContentColumn]}'`);
-    }
-
-
-    if (columnTypes[defaultEmbeddingColumn] !== 'USER-DEFINED') {
-      throw new Error(`Embedding column must be of type 'vector', found '${columnTypes[defaultEmbeddingColumn]}'`);
-    }
-
-    const idColumnType = columnTypes[defaultIdColumn];
-    if (!idColumnType || !['text', 'character varying', 'varchar', 'uuid'].includes(idColumnType)) {
-      throw new Error(`ID column must be a string type (text, varchar, or uuid), found '${idColumnType}'`);
-    }
-
-    if (ignoreMetadataColumns && ignoreMetadataColumns.length > 0) {
-      finalMetadataColumns = existingColumns.filter(col => 
-        !ignoreMetadataColumns.includes(col) && 
-        !requiredColumns.includes(col) &&
-        col !== defaultMetadataJsonColumn
-      );
-    }
-  }
-
-  async function generateEmbeddings(documents: Document[], options?: { batchSize?: number }): Promise<IndexedDocument[]> {
-    const CHUNK_SIZE = options?.batchSize || 100;
-    const results: IndexedDocument[] = [];
-    
-    for (let i = 0; i < documents.length; i += CHUNK_SIZE) {
-      const chunk = documents.slice(i, i + CHUNK_SIZE);
-      try {
-        // Single batch call for all documents in the chunk
-        const batchEmbeddings = await ai.embedMany({
-          embedder,
-          content: chunk,
-          options: embedderOptions
-        });
-        
-        const chunkResults = chunk.map((doc, index) => ({
-          id: doc.metadata?.[defaultIdColumn] as string || uuidv4(),
-          content: typeof doc.content === 'string' ? doc.content : JSON.stringify(doc.content),
-          embedding: JSON.stringify(batchEmbeddings[index].embedding),
-          metadata: doc.metadata || {}
-        }));
-        
-        results.push(...chunkResults);
-      } catch (error) {
-        throw new Error('Embedding failed');
-      }
-    }
-    
-    return results;
->>>>>>> 24a83c02
   }
 
   return ai.defineIndexer(
@@ -504,7 +386,6 @@
       name: `postgres/${params.tableName}`,
       configSchema: PostgresIndexerOptionsSchema.optional(),
     },
-<<<<<<< HEAD
     async (docs: Document[] | { documents: Document[]; options?: any }, options?: { batchSize?: number }) => {
       try {
         await checkColumns();
@@ -565,50 +446,8 @@
         }
       } catch (error: unknown) {
         console.error('Error in indexer:', error);
-=======
-
-    async (docs, options) => {
-      await ensureTableExists();
-      
-      try {
-        const vectors = await generateEmbeddings(docs, options);
-        const batchSize = options?.batchSize || 100;
-
-        for (let i = 0; i < vectors.length; i += batchSize) {
-          const batch = vectors.slice(i, i + batchSize);
-          
-          const insertData = batch.map(doc => {
-            const metadata = doc.metadata || {};
-            return {
-              [defaultIdColumn]: doc.id,
-              [defaultContentColumn]: doc.content,
-              [defaultEmbeddingColumn]: doc.embedding,
-              ...(defaultMetadataJsonColumn && { [defaultMetadataJsonColumn]: metadata }),
-              ...Object.fromEntries(
-                finalMetadataColumns
-                  .filter(col => metadata[col] !== undefined)
-                  .map(col => [col, metadata[col]])
-              )
-            };
-          });
-
-          const table = defaultSchemaName 
-            ? engine.pool.withSchema(defaultSchemaName).table(tableName)
-            : engine.pool.table(tableName);
-
-          await table.insert(insertData);
-        }
-      } catch (error) {
->>>>>>> 24a83c02
         throw error;
       }
     }
   );
-}
-
-interface IndexedDocument {
-  id: string;
-  content: string;
-  embedding: string;
-  metadata: Record<string, unknown>;
 }